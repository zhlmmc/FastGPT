--- conflicted
+++ resolved
@@ -8,13 +8,8 @@
 import { jsonRes } from '@/service/response';
 import type { ModelSchema } from '@/types/mongoSchema';
 import { PassThrough } from 'stream';
-<<<<<<< HEAD
 import { modelList } from '@/constants/model';
-import { pushBill } from '@/service/events/bill';
-=======
-import { ModelList } from '@/constants/model';
 import { pushBill } from '@/service/events/pushChatBill';
->>>>>>> d8290f08
 
 /* 发送提示词 */
 export default async function handler(req: NextApiRequest, res: NextApiResponse) {
@@ -25,10 +20,6 @@
     stream.destroy();
   });
   res.on('close', () => {
-<<<<<<< HEAD
-    console.log('stream request close');
-=======
->>>>>>> d8290f08
     stream.destroy();
   });
   res.on('error', () => {
@@ -129,11 +120,7 @@
         if (!content) return;
         responseContent += content;
         // console.log('content:', content)
-<<<<<<< HEAD
         !stream.destroyed && stream.push(content.replace(/\n/g, '<br/>'));
-=======
-        stream.push(content.replace(/\n/g, '<br/>'));
->>>>>>> d8290f08
       } catch (error) {
         error;
       }
@@ -152,13 +139,9 @@
     } catch (error) {
       console.log('pipe error', error);
     }
-<<<<<<< HEAD
     // close stream
     !stream.destroyed && stream.push(null);
     stream.destroy();
-=======
-    stream.push(null);
->>>>>>> d8290f08
 
     const promptsLen = formatPrompts.reduce((sum, item) => sum + item.content.length, 0);
     console.log(`responseLen: ${responseContent.length}`, `promptLen: ${promptsLen}`);
@@ -172,13 +155,8 @@
       });
   } catch (err: any) {
     if (step === 1) {
-<<<<<<< HEAD
       // 直接结束流
       console.log('error，结束');
-=======
-      console.log('error，结束');
-      // 直接结束流
->>>>>>> d8290f08
       stream.destroy();
     } else {
       res.status(500);
